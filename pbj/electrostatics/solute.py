import re
import bempp.api
import os
import numpy as np
import time
from numba import jit
import pbj.mesh.mesh_tools as mesh_tools
import pbj.mesh.charge_tools as charge_tools
import pbj.electrostatics.pb_formulation.formulations as pb_formulations
import pbj.electrostatics.utils as utils


class Solute:
    """The basic Solute object
    This object holds all the solute information and allows for an easy way to hold the data
    """

    def __init__(
        self,
        solute_file_path,
        external_mesh_file=None,
        save_mesh_build_files=False,
        mesh_build_files_dir="mesh_files/",
        mesh_density=2.0,
        nanoshaper_grid_scale=None,
        mesh_probe_radius=1.4,
        mesh_generator="nanoshaper",
        print_times=False,
        force_field="amber",
        formulation="direct",
        radius_keyword="solute",
        solute_radius_type="PB"
    ):

        if not os.path.isfile(solute_file_path):
            print("file does not exist -> Cannot start")
            return

        if force_field == "amoeba" and formulation != "direct":
            print("AMOEBA force field is only available with the direct formulation -> Changing to direct")
            formulation = "direct"

        self._pb_formulation = formulation

        self.formulation_object = getattr(pb_formulations, self.pb_formulation, None)
        if self.formulation_object is None:
            raise ValueError("Unrecognised formulation type %s" % self.pb_formulation)

        self.force_field = force_field

        self.radius_keyword = radius_keyword
        self.solute_radius_type = solute_radius_type

        self.save_mesh_build_files = save_mesh_build_files
        self.mesh_build_files_dir = os.path.abspath(mesh_build_files_dir)

        if nanoshaper_grid_scale is not None:
            if mesh_generator == "nanoshaper":
                print("Using specified grid_scale.")
                self.nanoshaper_grid_scale = nanoshaper_grid_scale
            else:
                print(
                    "Ignoring specified grid scale as mesh_generator is not specified as nanoshaper."
                )
                self.mesh_density = mesh_density
        else:
            self.mesh_density = mesh_density
            if mesh_generator == "nanoshaper":
                self.nanoshaper_grid_scale = (
                    mesh_tools.density_to_nanoshaper_grid_scale_conversion(
                        self.mesh_density
                    )
                )
        self.mesh_probe_radius = mesh_probe_radius
        self.mesh_generator = mesh_generator

        self.print_times = print_times

        file_extension = solute_file_path.split(".")[-1]
        if file_extension == "pdb":
            self.imported_file_type = "pdb"
            self.pdb_path = solute_file_path
            self.solute_name = get_name_from_pdb(self.pdb_path)

        elif file_extension == "pqr":
            self.imported_file_type = "pqr"
            self.pqr_path = solute_file_path
            self.solute_name = os.path.split(solute_file_path.split(".")[-2])[-1]

        elif file_extension == "xyz":
            self.imported_file_type = "xyz"
            self.xyz_path = solute_file_path
            self.solute_name = os.path.split(solute_file_path.split(".")[-2])[-1]

        else:
            print("File is not pdb, pqr, or Tinker xyz -> Cannot start")

        if external_mesh_file is not None:
            filename, file_extension = os.path.splitext(external_mesh_file)
            if file_extension == "":  # Assume use of vert and face
                self.external_mesh_face_path = external_mesh_file + ".face"
                self.external_mesh_vert_path = external_mesh_file + ".vert"
                self.mesh = mesh_tools.import_msms_mesh(
                    self.external_mesh_face_path, self.external_mesh_vert_path
                )

            else:  # Assume use of file that can be directly imported into bempp
                self.external_mesh_file_path = external_mesh_file
                self.mesh = bempp.api.import_grid(self.external_mesh_file_path)

            if force_field == "amoeba":
                (
                    self.x_q, 
                    self.q, 
                    self.d,
                    self.Q, 
                    self.alpha, 
                    self.r_q,
                    self.mass, 
                    self.polar_group, 
                    self.thole, 
                    self.connections_12, 
                    self.connections_13, 
                    self.pointer_connections_12, 
                    self.pointer_connections_13, 
                    self.p12scale, 
                    self.p13scale, 
                ) = charge_tools.load_tinker_multipoles_to_solute(self)

                self.d_induced = np.zeros_like(self.d)
                self.d_induced_prev = np.zeros_like(self.d)
            else: 
                self.q, self.x_q, self.r_q = charge_tools.load_charges_to_solute(
                    self
                )  # Import charges from given file

        else:  # Generate mesh from given pdb or pqr, and import charges at the same time

            if force_field == "amoeba":
                (
                    self.mesh,
                    self.x_q, 
                    self.q, 
                    self.d, 
                    self.Q, 
                    self.alpha, 
                    self.r_q,
                    self.mass, 
                    self.polar_group, 
                    self.thole, 
                    self.connections_12, 
                    self.connections_13, 
                    self.pointer_connections_12, 
                    self.pointer_connections_13, 
                    self.p12scale, 
                    self.p13scale, 
                ) = charge_tools.generate_msms_mesh_import_tinker_multipoles(self)

                self.d_induced = np.zeros_like(self.d)
                self.d_induced_prev = np.zeros_like(self.d)


            else:
                (
                    self.mesh,
                    self.q,
                    self.x_q,
                    self.r_q,
                ) = charge_tools.generate_msms_mesh_import_charges(self)

        self.ep_in = 4.0
        self.ep_ex = 80.0
        self.kappa = 0.125

        self.pb_formulation_alpha = 1.0  # np.nan
        self.pb_formulation_beta = self.ep_ex / self.ep_in  # np.nan

        self.pb_formulation_stern_width = 2.0
        self.stern_object = None

        self.slic_alpha = 0.5
        self.slic_beta = -60
        self.slic_gamma = -0.5

        self.slic_max_iterations = 20
        self.slic_tolerance = 1e-5

        self.pb_formulation_preconditioning = True
        self.pb_formulation_preconditioning_type = "mass_matrix"

        self.discrete_form_type = "weak"

        self.gmres_tolerance = 1e-5
        self.gmres_restart = 1000
        self.gmres_max_iterations = 1000

        self.operator_assembler = "dense"
        self.rhs_constructor = "numpy"

        self.matrices = dict()
        self.rhs = dict()
        self.results = dict()
        self.timings = dict()

        # Setup Dirichlet and Neumann spaces to use, save these as object vars
        dirichl_space = bempp.api.function_space(self.mesh, "P", 1)
        # neumann_space = bempp.api.function_space(self.mesh, "P", 1)
        neumann_space = dirichl_space
        self.dirichl_space = dirichl_space
        self.neumann_space = neumann_space

    @property
    def pb_formulation(self):
        return self._pb_formulation

    @pb_formulation.setter
    def pb_formulation(self, value):
        self._pb_formulation = value
        self.formulation_object = getattr(pb_formulations, self.pb_formulation, None)
        if "preconditioning_matrix_gmres" not in self.matrices: # might already exist if just regenerating RHS
            self.matrices["preconditioning_matrix_gmres"] = None
<<<<<<< HEAD

=======
>>>>>>> afaa04ea
        if self.formulation_object is None:
            raise ValueError("Unrecognised formulation type %s" % self.pb_formulation)

    @property
    def stern_mesh_density(self):
        return self._stern_mesh_density

    @stern_mesh_density.setter
    def stern_mesh_density(self, value):
        self._stern_mesh_density = value
        pb_formulations.direct_stern.create_stern_mesh(self)

    def display_available_formulations(self):
        from inspect import getmembers, ismodule

        print("Current formulation: " + self.pb_formulation)
        print("List of available formulations:")
        available = getmembers(pb_formulations, ismodule)
        for element in available:
            if element[0] == "common":
                available.remove(element)
        for name, object_address in available:
            print(name)

    def display_available_preconditioners(self):
        from inspect import getmembers, isfunction

        print(
            "List of preconditioners available for the current formulation ("
            + self.pb_formulation
            + "):"
        )
        for name, object_address in getmembers(self.formulation_object, isfunction):
            if name.endswith("preconditioner"):
                name_removed = name[:-15]
                print(name_removed)

    def initialise_matrices(self):
        start_time = time.time()  # Start the timing for the matrix construction
        # Construct matrices based on the desired formulation
        # Verify if parameters are already set and save A matrix
        if self.formulation_object.verify_parameters(self):
            self.formulation_object.lhs(self)
        self.timings["time_matrix_initialisation"] = time.time() - start_time

    def assemble_matrices(self): # not being used, as this is done in apply_preconditioning
        start_assembly = time.time()
        self.matrices["A"].weak_form()
        self.timings["time_matrix_assembly"] = time.time() - start_assembly

    def initialise_rhs(self):
        start_rhs = time.time()
        # Verify if parameters are already set and then save RHS
        if self.formulation_object.verify_parameters(self):
            self.formulation_object.rhs(self)
        self.timings["time_rhs_initialisation"] = time.time() - start_rhs
        
    def initialise_rhs_induced_dipole(self):
        start_rhs = time.time()
        # Verify if parameters are already set and then save RHS
        if self.formulation_object.verify_parameters(self):
            self.formulation_object.rhs_induced_dipole(self)
        self.timings["time_rhs_initialisation"] = time.time() - start_rhs

    def apply_preconditioning(self):
        preconditioning_start_time = time.time()
        if self.pb_formulation_preconditioning:
            precon_str = self.pb_formulation_preconditioning_type + "_preconditioner"
            preconditioning_object = getattr(self.formulation_object, precon_str, None)
            if preconditioning_object is not None:
                preconditioning_object(self)
            else:
                raise ValueError(
                    "Unrecognised preconditioning type %s for current formulation type %s"
                    % (self.pb_formulation_preconditioning_type, self.pb_formulation)
                )
        else:
            self.matrices["A_final"] = self.matrices["A"]
            self.rhs["rhs_final"] = [rhs for key, rhs in sorted(self.rhs.items())][
                : len(self.matrices["A"].domain_spaces)
            ]

            self.matrices["A_discrete"] = utils.matrix_to_discrete_form(
                self.matrices["A_final"], "weak"
            )
            self.rhs["rhs_discrete"] = utils.rhs_to_discrete_form(
                self.rhs["rhs_final"], "weak", self.matrices["A"]
            )

        self.timings["time_preconditioning"] = time.time() - preconditioning_start_time
        
    def apply_preconditioning_rhs(self):
        preconditioning_start_time = time.time()
        if self.pb_formulation_preconditioning and self.matrices["preconditioning_matrix_gmres"] is None:
            precon_str = self.pb_formulation_preconditioning_type + "_preconditioner_rhs"
            preconditioning_object = getattr(self.formulation_object, precon_str, None)
            if preconditioning_object is not None:
                preconditioning_object(self)
            else:
                raise ValueError(
                    "Unrecognised preconditioning type %s for current formulation type %s"
                    % (self.pb_formulation_preconditioning_type, self.pb_formulation)
                )
        else:
            self.rhs["rhs_final"] = [rhs for key, rhs in sorted(self.rhs.items())][
                : len(self.matrices["A"].domain_spaces)
            ]
            self.rhs["rhs_discrete"] = utils.rhs_to_discrete_form(
                self.rhs["rhs_final"], "weak", self.matrices["A"]
            )

        self.timings["time_preconditioning"] = time.time() - preconditioning_start_time
        

    def calculate_potential(self, rerun_all=False): # I think this calculate_potential is not working correctly
        if self.formulation_object.verify_parameters(self):
            self.formulation_object.calculate_potential(self, rerun_all)

    def calculate_solvation_energy(self):

        if "phi" not in self.results:
            print("Please compute surface potential first with simulation.calculate_potentials()")
            return

        start_time = time.time()

        solution_dirichl = self.results["phi"]
        solution_neumann = self.results["d_phi"]

        from bempp.api.operators.potential.laplace import single_layer, double_layer

        slp_q = single_layer(self.neumann_space, self.x_q.transpose())
        dlp_q = double_layer(self.dirichl_space, self.x_q.transpose())
        phi_q = slp_q * solution_neumann - dlp_q * solution_dirichl

        self.results["phir_charges"] = phi_q

        # total solvation energy applying constant to get units [kcal/mol]
        total_energy = 2 * np.pi * 332.064 * np.sum(self.q * phi_q).real
        self.results["solvation_energy"] = total_energy
        self.timings["time_calc_energy"] = time.time() - start_time

        if self.print_times:
            print(
                "It took ",
                self.timings["time_calc_energy"],
                " seconds to compute the solvation energy",
            )

    def calculate_solvation_energy_polarizable(self):

        start_time = time.time()

        if "phi" not in self.results:
            print("Please compute surface potential first with simulation.calculate_potentials()")
            return

        q = self.q
        d = self.d
        Q = self.Q

        solution_dirichl = self.results["phi"]
        solution_neumann = self.results["d_phi"]

        from bempp.api.operators.potential.laplace import single_layer, double_layer

        slp_q = single_layer(self.neumann_space, self.x_q.transpose())
        dlp_q = double_layer(self.dirichl_space, self.x_q.transpose())
        phi_q = slp_q * solution_neumann - dlp_q * solution_dirichl

        self.results["phir_charges"] = phi_q[0,:]

        if "gradphir_charges" not in self.results:
            self.calculate_gradient_field()

        self.calculate_gradgradient_field()

        # total solvation energy applying constant to get units [kcal/mol]
        q_aux = 0
        d_aux = 0
        Q_aux = 0
        
        dphi_q = self.results["gradphir_charges"]
        ddphi_q = self.results["gradgradphir_charges"]
        
        for i in range(len(q)):
            q_aux += q[i]*phi_q[0,i]
            
            for j in range(3):
                d_aux += d[i,j]*dphi_q[i,j]
                
                for k in range(3):
                    Q_aux += Q[i,j,k]*ddphi_q[i,j,k]/6.

        solvent_energy = 2 * np.pi * 332.064 * (q_aux + d_aux + Q_aux)
        coulomb_energy_dissolved = self.calculate_coulomb_energy_multipole(state="dissolved")

        
        self.calculate_induced_dipole_vacuum() 
        coulomb_energy_vacuum = self.calculate_coulomb_energy_multipole(state="vacuum")

        self.results["solvation_energy"] = solvent_energy + coulomb_energy_dissolved - coulomb_energy_vacuum
        self.timings["time_calc_energy"] = time.time() - start_time
        
        if self.print_times:
            print(
                "It took ",
                self.timings["time_calc_energy"],
                " seconds to compute the solvation energy",
            )

    def calculate_coulomb_energy_multipole(self, state):
        """
        Calculates the Coulomb energy 

        state: (string) dissolved or vacuum, to choose which induced dipole to use
        """
    
        N = len(self.x_q)
        
        q = self.q
        d = self.d
        Q = self.Q

        #phi, dphi and ddphi from permanent multipoles
        phi_perm   = self.calculate_coulomb_phi_multipole()
        flag_polar_group = False
        dphi_perm  = self.calculate_coulomb_dphi_multipole(flag_polar_group) # Recalculate for energy as flag = False
        ddphi_perm = self.calculate_coulomb_ddphi_multipole()
        
        self.results["phi_perm_multipoles"]         = phi_perm
        self.results["gradphi_perm_multipoles"]     = dphi_perm
        self.results["gradgradphi_perm_multipoles"] = ddphi_perm
       
        
        #phi, dphi and ddphi from induced dipoles
        phi_thole = self.calculate_coulomb_phi_multipole_Thole(state)
        dphi_thole = self.calculate_coulomb_dphi_multipole_Thole(state)
        ddphi_thole = self.calculate_coulomb_ddphi_multipole_Thole(state)
        
        self.results["phi_induced_dipole_"+state]         = phi_thole
        self.results["gradphi_induced_dipole_"+state]     = dphi_thole
        self.results["gradgradphi_induced_dipole_"+state] = ddphi_thole
        
        phi   = phi_perm  + phi_thole
        dphi  = dphi_perm + dphi_thole
        ddphi = ddphi_perm + ddphi_thole
        
        point_energy = q[:]*phi[:] + np.sum(d[:] * dphi[:], axis = 1) + (np.sum(np.sum(Q[:]*ddphi[:], axis = 1), axis = 1))/6.

        cal2J = 4.184
        ep_vacc = 8.854187818e-12
        qe = 1.60217646e-19
        Na = 6.0221415e+23
        C0 = qe**2*Na*1e-3*1e10/(cal2J*ep_vacc)
        
        coulomb_energy = sum(point_energy) * 0.5*C0/(4*np.pi*self.ep_in) 
        
        return coulomb_energy


    def calculate_gradient_field(self, h=0.001):

        """
        Compute the first derivate of potential due to solvent
        in the position of the points
        """

        if "phi" not in self.results:
            print("Please compute surface potential first with simulation.calculate_potentials()")
            return


        start_time = time.time()

        solution_dirichl = self.results["phi"]
        solution_neumann = self.results["d_phi"]

        dphidr = np.zeros([len(self.x_q), 3])
        dist = np.diag([h, h, h])  # matriz 3x3 diagonal de h

        # x axis derivate
        dx = np.concatenate(
            (self.x_q[:] + dist[0], self.x_q[:] - dist[0])
        )  # vector x+h y luego x-h
        slpo = bempp.api.operators.potential.laplace.single_layer(
            self.neumann_space, dx.transpose()
        )
        dlpo = bempp.api.operators.potential.laplace.double_layer(
            self.dirichl_space, dx.transpose()
        )
        phi = slpo.evaluate(solution_neumann) - dlpo.evaluate(solution_dirichl)
        dphidx = 0.5 * (phi[0, : len(self.x_q)] - phi[0, len(self.x_q) :]) / h
        dphidr[:, 0] = dphidx

        # y axis derivate
        dy = np.concatenate((self.x_q[:] + dist[1], self.x_q[:] - dist[1]))
        slpo = bempp.api.operators.potential.laplace.single_layer(
            self.neumann_space, dy.transpose()
        )
        dlpo = bempp.api.operators.potential.laplace.double_layer(
            self.dirichl_space, dy.transpose()
        )
        phi = slpo.evaluate(solution_neumann) - dlpo.evaluate(solution_dirichl)
        dphidy = 0.5 * (phi[0, : len(self.x_q)] - phi[0, len(self.x_q) :]) / h
        dphidr[:, 1] = dphidy

        # z axis derivate
        dz = np.concatenate((self.x_q[:] + dist[2], self.x_q[:] - dist[2]))
        slpo = bempp.api.operators.potential.laplace.single_layer(
            self.neumann_space, dz.transpose()
        )
        dlpo = bempp.api.operators.potential.laplace.double_layer(
            self.dirichl_space, dz.transpose()
        )
        phi = slpo.evaluate(solution_neumann) - dlpo.evaluate(solution_dirichl)
        dphidz = 0.5 * (phi[0, : len(self.x_q)] - phi[0, len(self.x_q) :]) / h
        dphidr[:, 2] = dphidz

        self.results["gradphir_charges"] = dphidr
        self.timings["time_calc_gradient_field"] = time.time() - start_time

        if self.print_times:
            print(
                "It took ",
                self.timings["time_calc_gradient_field"],
                " seconds to compute the gradient field on solute charges",
            )
        return None

    def calculate_gradgradient_field(self, h=0.001):

        """
        Compute the second derivate of potential due to solvent
        in the position of the points
        xq: Array size (Nx3) whit positions to calculate the derivate.
        h: Float number, distance for the central difference.
        Return:
        ddphi: Second derivate of the potential in the positions of points.
        """

        if "phi" not in self.results:
            print("Please compute surface potential first with simulation.calculate_potentials()")
            return

        start_time = time.time()

        x_q = self.x_q
        neumann_space = self.neumann_space
        dirichl_space = self.dirichl_space
        solution_neumann = self.results["d_phi"]
        solution_dirichl = self.results["phi"]

        ddphi = np.zeros((len(x_q),3,3))
        dist = np.array(([h,0,0],[0,h,0],[0,0,h]))
        for i in range(3):
            for j in np.where(np.array([0, 1, 2]) >= i)[0]:
                if i==j:
                    dp = np.concatenate((x_q[:] + dist[i], x_q[:], x_q[:] - dist[i]))
                    slpo = bempp.api.operators.potential.laplace.single_layer(neumann_space, dp.transpose())
                    dlpo = bempp.api.operators.potential.laplace.double_layer(dirichl_space, dp.transpose())
                    phi = slpo.evaluate(solution_neumann) - dlpo.evaluate(solution_dirichl)
                    ddphi[:,i,j] = (phi[0,:len(x_q)] - 2*phi[0,len(x_q):2*len(x_q)] + phi[0, 2*len(x_q):])/(h**2)

                else:
                    dp = np.concatenate((x_q[:] + dist[i] + dist[j], x_q[:] - dist[i] - dist[j], x_q[:] + \
                                         dist[i] - dist[j], x_q[:] - dist[i] + dist[j]))
                    slpo = bempp.api.operators.potential.laplace.single_layer(neumann_space, dp.transpose())
                    dlpo = bempp.api.operators.potential.laplace.double_layer(dirichl_space, dp.transpose())
                    phi = slpo.evaluate(solution_neumann) - dlpo.evaluate(solution_dirichl)
                    ddphi[:,i,j] = (phi[0,:len(x_q)] + phi[0,len(x_q):2*len(x_q)] - \
                                    phi[0, 2*len(x_q):3*len(x_q)] - phi[0, 3*len(x_q):])/(4*h**2)
                    ddphi[:,j,i] = (phi[0,:len(x_q)] + phi[0,len(x_q):2*len(x_q)] - \
                                    phi[0, 2*len(x_q):3*len(x_q)] - phi[0, 3*len(x_q):])/(4*h**2)

            self.results["gradgradphir_charges"] = ddphi
            self.timings["time_calc_gradgrad_field"] = time.time() - start_time

            if self.print_times:
                print(
                    "It took ",
                    self.timings["time_calc_gradgrad_field"],
                    " seconds to compute the gradient of the gradient field on solute charges",
                )


    def calculate_charges_forces(self, h=0.001):

        if "phi" not in self.results:
            print("Please compute surface potential first with simulation.calculate_potentials()")
            return

        if "gradphir_charges" not in self.results:
            # If gradient field has not been calculated, calculate it now
            self.calculate_gradient_field(h=h)

        start_time = time.time()

        dphidr = self.results["gradphir_charges"]

        convert_to_kcalmolA = 4 * np.pi * 332.0636817823836

        f_reac = convert_to_kcalmolA * -np.transpose(np.transpose(dphidr) * self.q)
        f_reactotal = np.sum(f_reac, axis=0)

        self.results["f_qf_charges"] = f_reac
        self.results["f_qf"] = f_reactotal
        self.timings["time_calc_solute_force"] = time.time() - start_time

        if self.print_times:
            print(
                "It took ",
                self.timings["time_calc_solute_force"],
                " seconds to compute the force on solute charges",
            )

        return None

    def calculate_boundary_forces(self, fdb_approx=False):

        if "phi" not in self.results:
            print("Please compute surface potential first with simulation.calculate_potentials()")
            return

        start_time = time.time()

        phi = self.results["phi"].evaluate_on_element_centers()
        d_phi = self.results["d_phi"].evaluate_on_element_centers()

        convert_to_kcalmolA = 4 * np.pi * 332.0636817823836
        dS = np.transpose(np.transpose(self.mesh.normals) * self.mesh.volumes)

        if fdb_approx :
            # Dielectric boundary force
            f_db = (
                -0.5
                * convert_to_kcalmolA
                * (self.ep_ex - self.ep_in)
                * (self.ep_in / self.ep_ex)
                * np.sum(np.transpose(np.transpose(dS) * d_phi[0] ** 2), axis=0)
            )

        else:
            N_elements = self.mesh.number_of_elements
            phi_vertex = self.results["phi"].coefficients
            ep_hat =  self.ep_in/self.ep_ex
            dphi_centers = ep_hat * self.results["d_phi"].evaluate_on_element_centers()[0]
            f_db = np.zeros(3)
            convert_to_kcalmolA = 4 * np.pi * 332.0636817823836
            for i in range(N_elements):
                eps = self.mesh.normals[i]
                    
                # get vertex indices adyacent to a triangular element
                v1_index = self.mesh.elements[0,i]
                v2_index = self.mesh.elements[1,i]
                v3_index = self.mesh.elements[2,i]
                
                # get vertex coordinates from vertex indices
                v1 = self.mesh.vertices[:,v1_index]
                v2 = self.mesh.vertices[:,v2_index]
                v3 = self.mesh.vertices[:,v3_index]
                
                v21 = v2 - v1
                v31 = v3 - v1
                
                v21_norm = np.linalg.norm(v21)
                v31_norm = np.linalg.norm(v31)
                
                phi_1 = phi_vertex[v1_index]
                phi_2 = phi_vertex[v2_index]
                phi_3 = phi_vertex[v3_index]
                
                alpha = np.arccos(np.dot(v21,v31)/(v21_norm*v31_norm))
                
                a = (phi_2 - phi_1)/v21_norm
                b = (phi_3 - phi_1)/(v31_norm*np.sin(alpha)) - (phi_2-phi_1)/(v21_norm*np.tan(alpha))
                
                eta = v21/v21_norm
                tau = np.cross(eps,eta)
                
                E_eps = -dphi_centers[i]
                E_eta = -a
                E_tau = -b
                

                F = ((1/ep_hat)*E_eps*E_eps + E_eta*E_eta + E_tau*E_tau)
                F *= -0.5*(self.ep_ex - self.ep_in)*self.mesh.normals[i] * self.mesh.volumes[i]
                
                f_db += convert_to_kcalmolA * F    

        # Ionic boundary force
        f_ib = (
            -0.5
            * convert_to_kcalmolA
            * (self.ep_ex)
            * (self.kappa**2)
            * np.sum(np.transpose(np.transpose(dS) * phi[0] ** 2), axis=0)
        )

        self.results["f_db"] = f_db
        self.results["f_ib"] = f_ib
        self.timings["time_calc_boundary_force"] = time.time() - start_time

        if self.print_times:
            print(
                "It took ",
                self.timings["time_calc_boundary_force"],
                " seconds to compute the boundary forces",
            )

    def calculate_solvation_forces(self, h=0.001, force_formulation='maxwell_tensor', fdb_approx=False):

        if "phi" not in self.results:
            print("Please compute surface potential first with simulation.calculate_potentials()")
            return

        if force_formulation == 'energy_functional':
            if "f_qf" not in self.results:
                self.calculate_gradient_field(h=h)
                self.calculate_charges_forces()

            self.calculate_boundary_forces(fdb_approx=fdb_approx)

            start_time = time.time()

            f_solv = np.zeros([3])
            f_qf = self.results["f_qf"]
            f_db = self.results["f_db"]
            f_ib = self.results["f_ib"]
            f_solv = f_qf + f_db + f_ib

            self.results["f_solv"] = f_solv
            self.timings["time_calc_solvation_force"] = (
                time.time()
                - start_time
                + self.timings["time_calc_boundary_force"]
                + self.timings["time_calc_solute_force"]
                + self.timings["time_calc_gradient_field"]
            )
            if self.print_times:
                print(
                    "It took ",
                    self.timings["time_calc_solvation_force"],
                    " seconds to compute the solvation forces with ",
                    force_formulation,
                    " formulation"
                )

        elif force_formulation == 'maxwell_tensor':

            if "f_ib" not in self.results:
                self.calculate_boundary_forces()

            start_time = time.time()


            N_elements = self.mesh.number_of_elements
            P_normal = np.zeros([N_elements])
            phi_vertex = self.results["phi"].coefficients
            ep_hat =  self.ep_in/self.ep_ex
            dphi_centers = ep_hat * self.results["d_phi"].evaluate_on_element_centers()[0]
            total_force = np.zeros(3)
            convert_to_kcalmolA = 4 * np.pi * 332.0636817823836

            for i in range(N_elements):
                eps = self.mesh.normals[i]
                
                # get vertex indices adyacent to a triangular element
                v1_index = self.mesh.elements[0,i]
                v2_index = self.mesh.elements[1,i]
                v3_index = self.mesh.elements[2,i]
                
                # get vertex coordinates from vertex indices
                v1 = self.mesh.vertices[:,v1_index]
                v2 = self.mesh.vertices[:,v2_index]
                v3 = self.mesh.vertices[:,v3_index]
                
                v21 = v2 - v1
                v31 = v3 - v1
                
                v21_norm = np.linalg.norm(v21)
                v31_norm = np.linalg.norm(v31)
                
                phi_1 = phi_vertex[v1_index]
                phi_2 = phi_vertex[v2_index]
                phi_3 = phi_vertex[v3_index]
                
                alpha = np.arccos(np.dot(v21,v31)/(v21_norm*v31_norm))
                
                a = (phi_2 - phi_1)/v21_norm
                b = (phi_3 - phi_1)/(v31_norm*np.sin(alpha)) - (phi_2-phi_1)/(v21_norm*np.tan(alpha))
                
                eta = v21/v21_norm
                tau = np.cross(eps,eta)
                
                E_eps = -dphi_centers[i]
                E_eta = -a
                E_tau = -b
                
                E_norm = np.sqrt(E_eps*E_eps + E_eta*E_eta + E_tau*E_tau)
                
                F = (E_eps*E_eps - 0.5*E_norm*E_norm)*eps + E_eps*E_eta*eta + E_eps*E_tau*tau 
                
                F *= self.ep_ex
                total_force += F * self.mesh.volumes[i]   
                P_normal[i] = np.sqrt(np.dot(F * self.mesh.volumes[i], F * self.mesh.volumes[i]))
                
            self.results["P_normal"] = convert_to_kcalmolA * P_normal
            self.results["f_solv"] = convert_to_kcalmolA * total_force + self.results["f_ib"]
            self.timings["time_calc_solvation_force"] = (
                time.time()
                - start_time
            )
            if self.print_times:
                print(
                    "It took ",
                    self.timings["time_calc_solvation_force"],
                    " seconds to compute the solvation forces with ",
                    force_formulation,
                    " formulation"
                )

        else:
            raise ValueError('Formulation have to be "maxwell_tensor" or "energy_functional"')


    def calculate_induced_dipole_dissolved(self):
        
        N = len(self.x_q)
        
        p12scale_temp = self.p12scale
        p13scale_temp = self.p13scale
        
        u12scale = 1.0
        u13scale = 1.0
        
        self.p12scale = u12scale
        self.p13scale = u13scale  # scaling for induced dipole calculation

        alphaxx = self.alpha[:,0,0]
        
        if "d_phi_coulomb_multipole" not in self.results:
            dphi_perm = self.calculate_coulomb_dphi_multipole()
            self.results["d_phi_coulomb_multipole"] = dphi_perm
        
        dphi_Thole = self.calculate_coulomb_dphi_multipole_Thole(state="dissolved")    
        
        
        self.p12scale = p12scale_temp
        self.p13scale = p13scale_temp
        

        dphi_coul = self.results["d_phi_coulomb_multipole"] + dphi_Thole
        
        dphi_reac = self.results["gradphir_charges"] 
        
        d_induced = self.results["induced_dipole"]

        SOR = self.SOR
        for i in range(N):
            
            E_total = (dphi_coul[i]/self.ep_in + 4*np.pi*dphi_reac[i])*-1
            d_induced[i] = d_induced[i]*(1 - SOR) + np.dot(alphaxx[i], E_total)*SOR
            
        self.d_induced[:] = d_induced[:]
        
        self.results["induced_dipole"] = d_induced


    def calculate_induced_dipole_vacuum(self):
        
        N = len(self.x_q)
        
        
        u12scale = 1.0
        u13scale = 1.0
       

        alphaxx = self.alpha[:,0,0]
        
        
        if "d_phi_coulomb_multipole" not in self.results:
            dphi_perm = self.calculate_coulomb_dphi_multipole()
            self.results["d_phi_coulomb_multipole"] = dphi_perm
        
        d_induced = np.zeros_like(self.d)
        self.results["induced_dipole_vacuum"] = d_induced

        self.results["dipole_iter_count_vacuum"] = 0 

        induced_dipole_residual = 1.
        dipole_iter_count_vacuum = 1

        while induced_dipole_residual > self.induced_dipole_iter_tol:
    
            p12scale_temp = self.p12scale
            p13scale_temp = self.p13scale
        
            self.p12scale = u12scale
            self.p13scale = u13scale  # scaling for induced dipole calculation
    
            dphi_Thole = self.calculate_coulomb_dphi_multipole_Thole(state = "vacuum")
              
            self.p12scale = p12scale_temp
            self.p13scale = p13scale_temp
            
            dphi_coul = self.results["d_phi_coulomb_multipole"] + dphi_Thole
            
            d_induced_prev = d_induced.copy()

            SOR = self.SOR
            for i in range(N):
                
                E_total = (dphi_coul[i]/self.ep_in)*-1
                d_induced[i] = d_induced[i]*(1 - SOR) + np.dot(alphaxx[i], E_total)*SOR
        
            induced_dipole_residual = np.max(np.sqrt(np.sum(
                                (np.linalg.norm(d_induced_prev-d_induced,axis=1))**2)/len(d_induced)
                            )
                        )

            print("Vacuum induced dipole iteration %i -> residual: %s"%(
                        dipole_iter_count_vacuum, induced_dipole_residual
                        )
                    )

            dipole_iter_count_vacuum += 1
        
        self.results["induced_dipole_vacuum"] = d_induced

    def calculate_coulomb_phi_multipole(self):
        """
        Calculate the potential due to the permanent multipoles
        """
        xq = self.x_q
        q = self.q
        d = self.d
        Q = self.Q

        phi = self._calculate_coulomb_phi_multipole(xq, q, d, Q)

        return phi 

    @staticmethod
    @jit(nopython=True)
    def _calculate_coulomb_phi_multipole(xq, q, d, Q):
        """
        Performs calculation of potencial due to permanent multipoles with jit
        """
        N = len(xq)
        eps = 1e-15
        phi = np.zeros(N)
        
        T2 = np.zeros((N-1,3,3))
        
        for i in range(N):
            
            Ri = xq[i] - xq
            Rnorm = np.sqrt(np.sum((Ri*Ri), axis = 1) + eps*eps)
            
            Ri = np.delete(Ri, (3*i, 3*i+1, 3*i+2)).reshape((N-1,3))
            Rnorm = np.delete(Rnorm, i)
            q_temp = np.delete(q, i)
            d_temp = np.delete(d, (3*i, 3*i+1, 3*i+2)).reshape((N-1,3))
            Q_temp = np.delete(Q, (9*i, 9*i+1, 9*i+2, 9*i+3, 9*i+4, 9*i+5, 9*i+6, 9*i+7, 9*i+8)).reshape((N-1,3,3))
            
            T0 = 1./Rnorm[:]
            T1 = np.transpose(Ri.transpose()/Rnorm**3)
            T2[:,:,:] = np.ones((N-1,3,3))[:] * Ri.reshape((N-1,1,3)) * \
                        np.transpose(np.ones((N-1,3,3))*Ri.reshape((N-1,1,3)), (0,2,1))/ \
                        Rnorm.reshape((N-1,1,1))**5
            phi[i] = np.sum(q_temp[:]*T0[:]) + np.sum(T1[:]*d_temp[:]) + 0.5*np.sum(np.sum(T2[:]*Q_temp[:],axis=1))

        return phi
                
    def calculate_coulomb_dphi_multipole(self, flag_polar_group=True):
        """
        Calculates the first derivative of the potential due to the permanent multipoles

        flag_polar_group: (bool) consider polar groups in calculation
        """


        xq = self.x_q
        q = self.q
        d = self.d
        Q = self.Q
        alphaxx = self.alpha[:,0,0]
        thole = self.thole
        polar_group = self.polar_group

        dphi = self._calculate_coulomb_dphi_multipole(xq, q, d, Q, alphaxx, thole, polar_group, flag_polar_group)

        return dphi


    @staticmethod
    @jit(
        nopython=True, parallel=False, error_model="numpy", fastmath=True
    )
    def _calculate_coulomb_dphi_multipole(xq, q, d, Q, alphaxx, thole, polar_group, flag_polar_group):
        """
        Calculates the first derivative of the potential due to the permanent multipoles
        with numba jit

        flag_polar_group: (bool) consider polar groups in calculation
        """

        N = len(xq)
        T1 = np.zeros((3))
        T2 = np.zeros((3,3))
        eps = 1e-15
        
        scale3 = 1.0
        scale5 = 1.0
        scale7 = 1.0
        
        dphi = np.zeros((N,3))
        
        for i in range(N):
            
            aux = np.zeros((3))
            
            Ri = xq[i] - xq
            Rnorm = np.sqrt(np.sum((Ri*Ri), axis = 1) + eps*eps)
            
            for j in np.where(Rnorm>1e-12)[0]:
                
                R3 = Rnorm[j]**3
                R5 = Rnorm[j]**5
                R7 = Rnorm[j]**7
                
                if flag_polar_group==False:
                    
                    not_same_polar_group = True
                    
                else:
                    
                    gamma = min(thole[i], thole[j])
                    damp = (alphaxx[i]*alphaxx[j])**0.16666667
                    damp += 1e-12
                    damp = -1*gamma * (R3/(damp*damp*damp))
                    expdamp = np.exp(damp)
                    
                    scale3 = 1 - expdamp
                    scale5 = 1 - expdamp*(1-damp)
                    scale7 = 1 - expdamp*(1-damp+0.6*damp*damp)
                    
                    if polar_group[i]!=polar_group[j]:
                        
                        not_same_polar_group = True
                        
                    else:
                        
                        not_same_polar_group = False
                        
                if not_same_polar_group==True:
                    
                    for k in range(3):
                        
                        T0 = -Ri[j,k]/R3 * scale3
                        
                        for l in range(3):
                            
                            dkl = (k==l)*1.0
                            
                            T1[l] = dkl/R3 * scale3 - 3*Ri[j,k]*Ri[j,l]/R5 * scale5
                            
                            for m in range(3):
                                
                                dkm = (k==m)*1.0
                                T2[l][m] = (dkm*Ri[j,l]+dkl*Ri[j,m])/R5 * scale5 - 5*Ri[j,l]*Ri[j,m]*Ri[j,k]/R7 * scale7
             
                        
                        aux[k] += T0*q[j] + np.sum(T1*d[j]) + 0.5*np.sum(np.sum(T2[:,:]*Q[j,:,:], axis = 1), axis = 0)
                    
            dphi[i,:] += aux[:]
            
        return dphi

    def calculate_coulomb_ddphi_multipole(self):
        
        """
        Calculates the second derivative of the electrostatic potential of the permantent multipoles
        """
        xq = self.x_q
        q = self.q
        d = self.d
        Q = self.Q

        ddphi = self._calculate_coulomb_ddphi_multipole(xq, q, d, Q)

        return ddphi

    @staticmethod
    @jit(
        nopython=True, parallel=False, error_model="numpy", fastmath=True
    )
    def _calculate_coulomb_ddphi_multipole(xq, q, d, Q):
        
        """
        Calculates the second derivative of the electrostatic potential of the permantent multipoles
        with numba jit
        """
        T1 = np.zeros((3))
        T2 = np.zeros((3,3))
        
        eps = 1e-15
        
        N = len(xq)
        
        ddphi = np.zeros((N,3,3))
        
        for i in range(N):
            
            aux = np.zeros((3,3))
            
            Ri = xq[i] - xq
            Rnorm = np.sqrt(np.sum((Ri*Ri), axis = 1) + eps*eps)
            
            for j in np.where(Rnorm>1e-12)[0]:
                
                R3 = Rnorm[j]**3
                R5 = Rnorm[j]**5
                R7 = Rnorm[j]**7
                R9 = R3**3
                
                for k in range(3):
                    
                    for l in range(3):
                        
                        dkl = (k==l)*1.0
                        T0 = -dkl/R3 + 3*Ri[j,k]*Ri[j,l]/R5
                        
                        for m in range(3):
                            
                            dkm = (k==m)*1.0
                            dlm = (l==m)*1.0
                            
                            T1[m] = -3*(dkm*Ri[j,l]+dkl*Ri[j,m]+dlm*Ri[j,k])/R5 + 15*Ri[j,l]*Ri[j,m]*Ri[j,k]/R7
                            
                            for n in range(3):
                                
                                dkn = (k==n)*1.0
                                dln = (l==n)*1.0
                                
                                T2[m][n] = 35*Ri[j,k]*Ri[j,l]*Ri[j,m]*Ri[j,n]/R9 - 5*(Ri[j,m]*Ri[j,n]*dkl \
                                                                              + Ri[j,l]*Ri[j,n]*dkm \
                                                                              + Ri[j,m]*Ri[j,l]*dkn \
                                                                              + Ri[j,k]*Ri[j,n]*dlm \
                                                                              + Ri[j,m]*Ri[j,k]*dln)/R7 + (dkm*dln + dlm*dkn)/R5
                                
                        aux[k][l] += T0*q[j] + np.sum(T1[:]*d[j,:]) +  0.5*np.sum(np.sum(T2[:,:]*Q[j,:,:], axis = 1), axis = 0)
                        
            ddphi[i,:,:] += aux[:,:]
            
        return ddphi

    def calculate_coulomb_phi_multipole_Thole(self, state):
        """
        Calculates the potential due to the induced dipoles according to Thole

        state: (string) dissolved or vacuum, to choose which induced dipole to use
        """
        
        xq = self.x_q
        if state == "dissolved":
            induced_dipole = self.results["induced_dipole"]
        else:
            induced_dipole = self.results["induced_dipole_vacuum"]
        
        thole = self.thole
        alphaxx = self.alpha[:,0,0]
        connections_12 = self.connections_12
        pointer_connections_12 = self.pointer_connections_12
        connections_13 = self.connections_13
        pointer_connections_13 = self.pointer_connections_13
        p12scale = self.p12scale
        p13scale = self.p13scale

        phi = self._calculate_coulomb_phi_multipole_Thole(xq, induced_dipole, thole, alphaxx, connections_12, pointer_connections_12, connections_13, pointer_connections_13, p12scale, p13scale)

        return phi

    @staticmethod
    @jit(
        nopython=True, parallel=False, error_model="numpy", fastmath=True
    )
    def _calculate_coulomb_phi_multipole_Thole(xq, induced_dipole, thole, alphaxx, connections_12, pointer_connections_12, connections_13, pointer_connections_13, p12scale, p13scale):
        """
        Calculates the potential due to the induced dipoles according to Thole
        with numba jit

        """
        
        eps = 1e-15
        T1 = np.zeros((3))
        
        N = len(xq)
        
        phi = np.zeros((N))
        
        for i in range(N):
            
            aux = 0.
            start_12 = pointer_connections_12[i]
            stop_12 = pointer_connections_12[i+1]
            start_13 = pointer_connections_13[i]
            stop_13 = pointer_connections_13[i+1]
            
            Ri = xq[i] - xq
            
            r = 1./np.sqrt(np.sum((Ri*Ri), axis = 1) + eps*eps)
            
            for j in np.where(r<1e12)[0]:
                
                pscale = 1.0
                
                for ii in range(start_12, stop_12):
                    
                    if connections_12[ii]==j:
                        
                        pscale = p12scale
                        
                for ii in range(start_13, stop_13):
                    
                    if connections_13[ii]==j:
                        
                        pscale = p13scale
                        
                r3 = r[j]**3
                
                gamma = min(thole[i], thole[j])
                damp = (alphaxx[i]*alphaxx[j])**0.16666667
                damp += 1e-12
                damp = -gamma * (1/(r3*damp**3))
                expdamp = np.exp(damp)
                
                scale3 = 1 - expdamp
                
                for k in range(3):
                    
                    T1[k] = Ri[j,k]*r3*scale3*pscale
                    
                aux += np.sum(T1[:]*induced_dipole[j,:])
                
            phi[i] += aux
        
        return phi

    def calculate_coulomb_dphi_multipole_Thole(self, state):

        """
        Calculates the derivative of the potential due to the induced dipoles according to Thole

        state: (string) dissolved or vacuum, to choose which induced dipole to use
        """
        
        xq = self.x_q
        if state == "dissolved":
            induced_dipole = self.results["induced_dipole"]
        elif state == "vacuum":
            induced_dipole = self.results["induced_dipole_vacuum"]
        else:
            print("Cannot understand state")
        
        thole = self.thole
        connections_12 = self.connections_12
        pointer_connections_12 = self.pointer_connections_12
        connections_13 = self.connections_13
        pointer_connections_13 = self.pointer_connections_13
        p12scale = self.p12scale
        p13scale = self.p13scale
        alphaxx = self.alpha[:,0,0]
        
        dphi = self._calculate_coulomb_dphi_multipole_Thole(xq, induced_dipole, thole, alphaxx, connections_12, pointer_connections_12, connections_13, pointer_connections_13, p12scale, p13scale)

        return dphi

    @staticmethod
    @jit(
        nopython=True, parallel=False, error_model="numpy", fastmath=True
    )
    def _calculate_coulomb_dphi_multipole_Thole(xq, induced_dipole, thole, alphaxx, connections_12, pointer_connections_12, connections_13, pointer_connections_13, p12scale, p13scale):

        """
        Calculates the derivative of the potential due to the induced dipoles according to Thole
        with numba jit
        """
        
        eps = 1e-15
        T1 = np.zeros((3))
        
        N = len(xq)
        
        dphi = np.zeros((N,3))
        
        for i in range(N):
            
            aux = np.zeros((3))
            
            start_12 = pointer_connections_12[i]
            stop_12 = pointer_connections_12[i+1]
            start_13 = pointer_connections_13[i]
            stop_13 = pointer_connections_13[i+1]
            
            Ri = xq[i] - xq
            r = 1./np.sqrt(np.sum((Ri*Ri), axis = 1) + eps*eps)
            
            for j in np.where(r<1e12)[0]:
                
                pscale = 1.0
                
                for ii in range(start_12, stop_12):
                    
                    if connections_12[ii]==j:
                        
                        pscale = p12scale
                        
                for ii in range(start_13, stop_13):
                    
                    if connections_13[ii]==j:
                        
                        pscale = p13scale
                        
                r3 = r[j]**3
                r5 = r[j]**5
                
                gamma = min(thole[i], thole[j])
                damp = (alphaxx[i]*alphaxx[j])**0.16666667
                damp += 1e-12
                damp = -gamma * (1/(r3*damp**3))
                expdamp = np.exp(damp)
                
                scale3 = 1 - expdamp
                scale5 = 1 - expdamp*(1 - damp)
                
                for k in range(3):
                    
                    for l in range(3):
                        
                        dkl = (k==l)*1.0
                        T1[l] = scale3*dkl*r3*pscale - scale5*3*Ri[j,k]*Ri[j,l]*r5*pscale
                        
                    aux[k] += np.sum(T1[:] * induced_dipole[j,:])
                    
            dphi[i,:] += aux[:]

        return dphi

    def calculate_coulomb_ddphi_multipole_Thole(self, state):
        """
        Calculates the second derivative of the potential due to the induced dipoles according to Thole

        state: (string) dissolved or vacuum, to choose which induced dipole to use
        """
        
        xq = self.x_q
        
        if state == "dissolved":
            induced_dipole = self.results["induced_dipole"]
        else:
            induced_dipole = self.results["induced_dipole_vacuum"]
        
        thole = self.thole
        connections_12 = self.connections_12
        pointer_connections_12 = self.pointer_connections_12
        connections_13 = self.connections_13
        pointer_connections_13 = self.pointer_connections_13
        p12scale = self.p12scale
        p13scale = self.p13scale
        alphaxx = self.alpha[:,0,0]

        ddphi = self._calculate_coulomb_ddphi_multipole_Thole(xq, induced_dipole, thole, alphaxx, connections_12, pointer_connections_12, connections_13, pointer_connections_13, p12scale, p13scale)

        return ddphi

    @staticmethod
    @jit(
        nopython=True, parallel=False, error_model="numpy", fastmath=True
    )
    def _calculate_coulomb_ddphi_multipole_Thole(xq, induced_dipole, thole, alphaxx, connections_12, pointer_connections_12, connections_13, pointer_connections_13, p12scale, p13scale):

        """
        Calculates the second derivative of the potential due to the induced dipoles according to Thole
        with numba jit
        """

        eps = 1e-15
        T1 = np.zeros((3))
        
        N = len(xq)
        
        ddphi = np.zeros((N,3,3))
        
        for i in range(N):
            
            aux = np.zeros((3,3))
            
            start_12 = pointer_connections_12[i]
            stop_12 = pointer_connections_12[i+1]
            start_13 = pointer_connections_13[i]
            stop_13 = pointer_connections_13[i+1]
            
            Ri = xq[i] - xq
            r = 1./np.sqrt(np.sum((Ri*Ri), axis = 1) + eps*eps)
            
            for j in np.where(r<1e12)[0]:
                
                pscale = 1.0
                
                for ii in range(start_12, stop_12):
                    
                    if connections_12[ii]==j:
                        
                        pscale = p12scale
                        
                for ii in range(start_13, stop_13):
                    
                    if connections_13[ii]==j:
                        
                        pscale = p13scale
                        
                r3 = r[j]**3
                r5 = r[j]**5
                r7 = r[j]**7
                
                gamma = min(thole[i], thole[j])
                damp = (alphaxx[i]*alphaxx[j])**0.16666667
                damp += 1e-12
                damp = -gamma * (1/(r3*damp**3))
                expdamp = np.exp(damp)
                
                scale5 = 1 - expdamp*(1 - damp)
                scale7 = 1 - expdamp*(1 - damp + 0.6*damp**2)
                
                for k in range(3):
                    
                    for l in range(3):
                        
                        dkl = (k==l)*1.0
                        
                        for m in range(3):
                            
                            dkm = (k==m)*1.0
                            dlm = (l==m)*1.0
                            
                            T1[m] = -3*(dkm*Ri[j,l] + dkl*Ri[j,m] + dlm*Ri[j,k])*r5*scale5*pscale \
                            + 15*Ri[j,l]*Ri[j,m]*Ri[j,k]*r7*scale7*pscale
                            
                        aux[k][l] += np.sum(T1[:]*induced_dipole[j,:])
                        
            ddphi[i,:,:] += aux[:,:]
            
        return ddphi
            

def get_name_from_pdb(pdb_path):
    pdb_file = open(pdb_path)
    first_line = pdb_file.readline()
    first_line_split = re.split(r"\s{2,}", first_line)
    solute_name = first_line_split[3].lower()
    pdb_file.close()

    return solute_name<|MERGE_RESOLUTION|>--- conflicted
+++ resolved
@@ -219,10 +219,6 @@
         self.formulation_object = getattr(pb_formulations, self.pb_formulation, None)
         if "preconditioning_matrix_gmres" not in self.matrices: # might already exist if just regenerating RHS
             self.matrices["preconditioning_matrix_gmres"] = None
-<<<<<<< HEAD
-
-=======
->>>>>>> afaa04ea
         if self.formulation_object is None:
             raise ValueError("Unrecognised formulation type %s" % self.pb_formulation)
 
